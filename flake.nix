{
  description = "A modern SAT solver in Rust";
<<<<<<< HEAD

  inputs = {
    nixpkgs.url = github:NixOS/nixpkgs;
    flake-utils.url = "github:numtide/flake-utils";
=======
  inputs.nixpkgs.url = github:NixOS/nixpkgs;
  outputs = { self, nixpkgs }:
  {
    packages = builtins.listToAttrs
      (map
        (system:
          with import nixpkgs { system = "${system}"; };
          {
            name = system;
            value = {
              default =
                stdenv.mkDerivation rec {
                  name = "splr-${version}";
                  pname = "splr";
                  version = "0.17.1-20230707";
                  src = self;
                  buildInputs = [ cargo libiconv rustc binutils ];
                  buildPhase = "cargo build --release";
                  installPhase = ''
                    mkdir -p $out/bin
                    install -t $out/bin target/release/splr target/release/dmcr
                  '';
                };
            };
          })
      [ "x86_64-linux" "aarch64-linux" "x86_64-darwin" "aarch64-darwin" ]
    );
>>>>>>> 8dbd9910
  };

  outputs = {
    self,
    nixpkgs,
    flake-utils,
  }:
    flake-utils.lib.eachDefaultSystem (system: let
      pkgs = nixpkgs.legacyPackages."${system}";
    in {
      devShell = pkgs.mkShell {
        nativeBuildInputs = with pkgs; [rustup];
      };
      packages = let
        callPackage = pkgs.callPackage;
      in {
        default = callPackage ({
          rustPlatform,
          lib,
        }:
          rustPlatform.buildRustPackage {
            pname = "splr";
            version = "0.17.0-git";

            src = lib.cleanSource self;

            cargoSha256 = "sha256-tz5ow4p07RV5P0I/w5s2zKOYzV+YHsnVNCchMZSLLGE=";

            meta = {
              description = "A modern SAT solver in Rust";
              homepage = "https://github.com/shnarazk/splr";
              license = with lib.licenses; [mpl20];
            };
          }) {};
      };
    });
}<|MERGE_RESOLUTION|>--- conflicted
+++ resolved
@@ -1,39 +1,8 @@
 {
   description = "A modern SAT solver in Rust";
-<<<<<<< HEAD
-
   inputs = {
     nixpkgs.url = github:NixOS/nixpkgs;
     flake-utils.url = "github:numtide/flake-utils";
-=======
-  inputs.nixpkgs.url = github:NixOS/nixpkgs;
-  outputs = { self, nixpkgs }:
-  {
-    packages = builtins.listToAttrs
-      (map
-        (system:
-          with import nixpkgs { system = "${system}"; };
-          {
-            name = system;
-            value = {
-              default =
-                stdenv.mkDerivation rec {
-                  name = "splr-${version}";
-                  pname = "splr";
-                  version = "0.17.1-20230707";
-                  src = self;
-                  buildInputs = [ cargo libiconv rustc binutils ];
-                  buildPhase = "cargo build --release";
-                  installPhase = ''
-                    mkdir -p $out/bin
-                    install -t $out/bin target/release/splr target/release/dmcr
-                  '';
-                };
-            };
-          })
-      [ "x86_64-linux" "aarch64-linux" "x86_64-darwin" "aarch64-darwin" ]
-    );
->>>>>>> 8dbd9910
   };
 
   outputs = {
