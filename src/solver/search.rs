--- conflicted
+++ resolved
@@ -262,41 +262,12 @@
                     }
 
                     if cdb.reduce(asg, asg.num_conflict) {
-<<<<<<< HEAD
-                        // Simplification has been postponed because chronoBT was used.
-                        // `elim.to_simplify` is increased much in particular
-                        // when vars are asserted or learnts are small.
-                        // We don't need to count the number of asserted vars.
-                        #[cfg(feature = "clause_vivification")]
-                        {
-                            let stat = (state[Stat::VivifiedClause], state[Stat::VivifiedVar]);
-
-                            if vivify(asg, cdb, elim, state).is_err() {
-                                // return Err(SolverError::UndescribedError);
-                                analyze_final(asg, state, &cdb[ci]);
-                                return Ok(false);
-                            }
-                            if stat != (state[Stat::VivifiedClause], state[Stat::VivifiedVar]) {
-                                state.log(
-                                    asg.num_conflict,
-                                    format!(
-                                        "#vivification:{:>8}, vivified var:{:>8}, clause:{:>8}",
-                                        state[Stat::Vivification],
-                                        state[Stat::VivifiedVar],
-                                        state[Stat::VivifiedClause],
-                                    ),
-                                );
-                            }
-                        }
-=======
->>>>>>> 8637ee63
                         if state.config.c_ip_int <= elim.to_simplify as usize {
                             elim.activate();
                             elim.simplify(asg, cdb, rst, state)?;
                         }
                     }
-                    if next_progress < asg.num_conflict {
-                        state.progress(asg, cdb, elim, rst);
+
                     // Simplification has been postponed because chronoBT was used.
                     // `elim.to_simplify` is increased much in particular
                     // when vars are asserted or learnts are small.
@@ -308,6 +279,8 @@
                         return Ok(false);
                     }
 
+                    if next_progress < asg.num_conflict {
+                        state.progress(asg, cdb, elim, rst);
                         next_progress = asg.num_conflict + 10_000;
                     }
                 } else {
