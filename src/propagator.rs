--- conflicted
+++ resolved
@@ -93,12 +93,8 @@
             let p: usize = self.sweep() as usize;
             let false_lit = (p as Lit).negate();
             state.stats[Stat::Propagation] += 1;
-<<<<<<< HEAD
+            /*
             if state.config.learnt_minimization {
-=======
-            /*
-            if !state.config.no_learnt_minimization {
->>>>>>> 347a8865
                 unsafe {
                     for w in &(*watcher)[p][0] {
                         debug_assert_ne!(w.blocker, false_lit);
