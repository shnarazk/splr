--- conflicted
+++ resolved
@@ -22,11 +22,7 @@
     fn lbd(&self, vars: &[Var], tmp: &mut [Lit]) -> usize;
 }
 
-<<<<<<< HEAD
-const DB_INC_SIZE: usize = 50;
-=======
 const DB_INC_SIZE: usize = 300;
->>>>>>> b4ab0944
 
 /// normal results returned by Solver
 #[derive(Debug)]
@@ -169,13 +165,8 @@
             an_level_map_key: 1,
             mi_var_map: vec![0; nv + 1],
             lbd_seen: vec![0; nv + 1],
-<<<<<<< HEAD
-            ema_asg: Ema2::new(4096.0, 8192.0),  // for blocking
-            ema_lbd: Ema2::new(64.0, 8192.0),   // for forcing
-=======
             ema_asg: Ema2::new(40.0, 4_000.0),  // for blocking
             ema_lbd: Ema2::new(40.0, 4_000.0),   // for forcing
->>>>>>> b4ab0944
             b_lvl: Ema2::new(50.0, 5_000.0),
             c_lvl: Ema2::new(50.0, 5_000.0),
             next_restart: 100,
