--- conflicted
+++ resolved
@@ -1,10 +1,6 @@
 [package]
 name = "splr"
-<<<<<<< HEAD
-version = "0.17.0-alpha"
-=======
 version = "0.17.0-alpha.1"
->>>>>>> 19a78f9b
 authors = ["Narazaki Shuji <shujinarazaki@protonmail.com>"]
 description = "A modern CDCL SAT solver in Rust"
 edition = "2021"
